/*
 *	BIRD -- Routing Tables
 *
 *	(c) 1998--2000 Martin Mares <mj@ucw.cz>
 *
 *	Can be freely distributed and used under the terms of the GNU GPL.
 */

/**
 * DOC: Routing tables
 *
 * Routing tables are probably the most important structures BIRD uses. They
 * hold all the information about known networks, the associated routes and
 * their attributes.
 *
 * There are multiple routing tables (a primary one together with any
 * number of secondary ones if requested by the configuration). Each table
 * is basically a FIB containing entries describing the individual
 * destination networks. For each network (represented by structure &net),
 * there is a one-way linked list of route entries (&rte), the first entry
 * on the list being the best one (i.e., the one we currently use
 * for routing), the order of the other ones is undetermined.
 *
 * The &rte contains information specific to the route (preference, protocol
 * metrics, time of last modification etc.) and a pointer to a &rta structure
 * (see the route attribute module for a precise explanation) holding the
 * remaining route attributes which are expected to be shared by multiple
 * routes in order to conserve memory.
 */

#undef LOCAL_DEBUG

#include "nest/bird.h"
#include "nest/route.h"
#include "nest/protocol.h"
#include "nest/cli.h"
#include "nest/iface.h"
#include "lib/resource.h"
#include "lib/event.h"
#include "lib/string.h"
#include "conf/conf.h"
#include "filter/filter.h"
#include "lib/string.h"
#include "lib/alloca.h"

pool *rt_table_pool;

static slab *rte_slab;
static linpool *rte_update_pool;

static list routing_tables;

static void rt_format_via(rte *e, byte *via);
static void rt_free_hostcache(rtable *tab);
static void rt_notify_hostcache(rtable *tab, net *net);
static void rt_update_hostcache(rtable *tab);
static void rt_next_hop_update(rtable *tab);

static inline void rt_schedule_gc(rtable *tab);

static inline struct ea_list *
make_tmp_attrs(struct rte *rt, struct linpool *pool)
{
  struct ea_list *(*mta)(struct rte *rt, struct linpool *pool);
  mta = rt->attrs->src->proto->make_tmp_attrs;
  return mta ? mta(rt, rte_update_pool) : NULL;
}

/* Like fib_route(), but skips empty net entries */
static net *
net_route(rtable *tab, ip_addr a, int len)
{
  ip_addr a0;
  net *n;

  while (len >= 0)
    {
      a0 = ipa_and(a, ipa_mkmask(len));
      n = fib_find(&tab->fib, &a0, len);
      if (n && rte_is_valid(n->routes))
	return n;
      len--;
    }
  return NULL;
}

static void
rte_init(struct fib_node *N)
{
  net *n = (net *) N;

  N->flags = 0;
  n->routes = NULL;
}

/**
 * rte_find - find a route
 * @net: network node
 * @src: route source
 *
 * The rte_find() function returns a route for destination @net
 * which is from route source @src.
 */
rte *
rte_find(net *net, struct rte_src *src)
{
  rte *e = net->routes;

  while (e && e->attrs->src != src)
    e = e->next;
  return e;
}

/**
 * rte_get_temp - get a temporary &rte
 * @a: attributes to assign to the new route (a &rta; in case it's
 * un-cached, rte_update() will create a cached copy automatically)
 *
 * Create a temporary &rte and bind it with the attributes @a.
 * Also set route preference to the default preference set for
 * the protocol.
 */
rte *
rte_get_temp(rta *a)
{
  rte *e = sl_alloc(rte_slab);

  e->attrs = a;
  e->flags = 0;
  e->pref = a->src->proto->preference;
  return e;
}

rte *
rte_do_cow(rte *r)
{
  rte *e = sl_alloc(rte_slab);

  memcpy(e, r, sizeof(rte));
  e->attrs = rta_clone(r->attrs);
  e->flags = 0;
  return e;
}

static int				/* Actually better or at least as good as */
rte_better(rte *new, rte *old)
{
  int (*better)(rte *, rte *);

  if (!rte_is_valid(old))
    return 1;
  if (!rte_is_valid(new))
    return 0;

  if (new->pref > old->pref)
    return 1;
  if (new->pref < old->pref)
    return 0;
  if (new->attrs->src->proto->proto != old->attrs->src->proto->proto)
    {
      /*
       *  If the user has configured protocol preferences, so that two different protocols
       *  have the same preference, try to break the tie by comparing addresses. Not too
       *  useful, but keeps the ordering of routes unambiguous.
       */
      return new->attrs->src->proto->proto > old->attrs->src->proto->proto;
    }
  if (better = new->attrs->src->proto->rte_better)
    return better(new, old);
  return 0;
}

static void
rte_trace(struct proto *p, rte *e, int dir, char *msg)
{
  byte via[STD_ADDRESS_P_LENGTH+32];

  rt_format_via(e, via);
  log(L_TRACE "%s %c %s %I/%d %s", p->name, dir, msg, e->net->n.prefix, e->net->n.pxlen, via);
}

static inline void
rte_trace_in(unsigned int flag, struct proto *p, rte *e, char *msg)
{
  if (p->debug & flag)
    rte_trace(p, e, '>', msg);
}

static inline void
rte_trace_out(unsigned int flag, struct proto *p, rte *e, char *msg)
{
  if (p->debug & flag)
    rte_trace(p, e, '<', msg);
}

static rte *
export_filter(struct announce_hook *ah, rte *rt0, rte **rt_free, ea_list **tmpa, int silent)
{
  struct proto *p = ah->proto;
  struct filter *filter = ah->out_filter;
  struct proto_stats *stats = ah->stats;
  ea_list *tmpb = NULL;
  rte *rt;
  int v;

  rt = rt0;
  *rt_free = NULL;

  /* If called does not care for eattrs, we prepare one internally */
  if (!tmpa)
    {
      tmpb = make_tmp_attrs(rt, rte_update_pool);
      tmpa = &tmpb;
    }

  v = p->import_control ? p->import_control(p, &rt, tmpa, rte_update_pool) : 0;
  if (v < 0)
    {
      if (silent)
	goto reject;

      stats->exp_updates_rejected++;
      if (v == RIC_REJECT)
	rte_trace_out(D_FILTERS, p, rt, "rejected by protocol");
      goto reject;
    }
  if (v > 0)
    {
      if (!silent)
	rte_trace_out(D_FILTERS, p, rt, "forced accept by protocol");
      goto accept;
    }

  v = filter && ((filter == FILTER_REJECT) ||
		 (f_run(filter, &rt, tmpa, rte_update_pool, FF_FORCE_TMPATTR) > F_ACCEPT));
  if (v)
    {
      if (silent)
	goto reject;

      stats->exp_updates_filtered++;
      rte_trace_out(D_FILTERS, p, rt, "filtered out");
      goto reject;
    }

 accept:
  if (rt != rt0)
    *rt_free = rt;
  return rt;

 reject:
  /* Discard temporary rte */
  if (rt != rt0)
    rte_free(rt);
  return NULL;
}

static void
do_rt_notify(struct announce_hook *ah, net *net, rte *new, rte *old, ea_list *tmpa, int refeed)
{
  struct proto *p = ah->proto;
  struct proto_stats *stats = ah->stats;


  /*
   * First, apply export limit.
   *
   * Export route limits has several problems. Because exp_routes
   * counter is reset before refeed, we don't really know whether
   * limit is breached and whether the update is new or not. Therefore
   * the number of really exported routes may exceed the limit
   * temporarily (routes exported before and new routes in refeed).
   *
   * Minor advantage is that if the limit is decreased and refeed is
   * requested, the number of exported routes really decrease.
   *
   * Second problem is that with export limits, we don't know whether
   * old was really exported (it might be blocked by limit). When a
   * withdraw is exported, we announce it even when the previous
   * update was blocked. This is not a big issue, but the same problem
   * is in updating exp_routes counter. Therefore, to be consistent in
   * increases and decreases of exp_routes, we count exported routes
   * regardless of blocking by limits.
   *
   * Similar problem is in handling updates - when a new route is
   * received and blocking is active, the route would be blocked, but
   * when an update for the route will be received later, the update
   * would be propagated (as old != NULL). Therefore, we have to block
   * also non-new updates (contrary to import blocking).
   */

  struct proto_limit *l = ah->out_limit;
  if (l && new)
    {
      if ((!old || refeed) && (stats->exp_routes >= l->limit))
	proto_notify_limit(ah, l, PLD_OUT, stats->exp_routes);

      if (l->state == PLS_BLOCKED)
	{
	  stats->exp_routes++;	/* see note above */
	  stats->exp_updates_rejected++;
	  rte_trace_out(D_FILTERS, p, new, "rejected [limit]");
	  new = NULL;

	  if (!old)
	    return;
	}
    }


  if (new)
    stats->exp_updates_accepted++;
  else
    stats->exp_withdraws_accepted++;

  /* Hack: We do not decrease exp_routes during refeed, we instead
     reset exp_routes at the start of refeed. */
  if (new)
    stats->exp_routes++;
  if (old && !refeed)
    stats->exp_routes--;

  if (p->debug & D_ROUTES)
    {
      if (new && old)
	rte_trace_out(D_ROUTES, p, new, "replaced");
      else if (new)
	rte_trace_out(D_ROUTES, p, new, "added");
      else if (old)
	rte_trace_out(D_ROUTES, p, old, "removed");
    }
  if (!new)
    p->rt_notify(p, ah->table, net, NULL, old, NULL);
  else if (tmpa)
    {
      ea_list *t = tmpa;
      while (t->next)
	t = t->next;
      t->next = new->attrs->eattrs;
      p->rt_notify(p, ah->table, net, new, old, tmpa);
      t->next = NULL;
    }
  else
    p->rt_notify(p, ah->table, net, new, old, new->attrs->eattrs);
}

static void
rt_notify_basic(struct announce_hook *ah, net *net, rte *new, rte *old, ea_list *tmpa, int refeed)
{
  // struct proto *p = ah->proto;
  struct proto_stats *stats = ah->stats;

  rte *new_free = NULL;
  rte *old_free = NULL;

  if (new)
    stats->exp_updates_received++;
  else
    stats->exp_withdraws_received++;

  /*
   * This is a tricky part - we don't know whether route 'old' was
   * exported to protocol 'p' or was filtered by the export filter.
   * We try to run the export filter to know this to have a correct
   * value in 'old' argument of rte_update (and proper filter value)
   *
   * FIXME - this is broken because 'configure soft' may change
   * filters but keep routes. Refeed is expected to be called after
   * change of the filters and with old == new, therefore we do not
   * even try to run the filter on an old route, This may lead to 
   * 'spurious withdraws' but ensure that there are no 'missing
   * withdraws'.
   *
   * This is not completely safe as there is a window between
   * reconfiguration and the end of refeed - if a newly filtered
   * route disappears during this period, proper withdraw is not
   * sent (because old would be also filtered) and the route is
   * not refeeded (because it disappeared before that).
   */

  if (new)
    new = export_filter(ah, new, &new_free, &tmpa, 0);

  if (old && !refeed)
    old = export_filter(ah, old, &old_free, NULL, 1);

  /* FIXME - This is broken because of incorrect 'old' value (see above) */
  if (!new && !old)
    return;

  do_rt_notify(ah, net, new, old, tmpa, refeed);

  /* Discard temporary rte's */
  if (new_free)
    rte_free(new_free);
  if (old_free)
    rte_free(old_free);
}

static void
rt_notify_accepted(struct announce_hook *ah, net *net, rte *new_changed, rte *old_changed, rte *before_old,
		   ea_list *tmpa, int feed)
{
  // struct proto *p = ah->proto;
  struct proto_stats *stats = ah->stats;

  rte *new_best = NULL;
  rte *old_best = NULL;
  rte *new_free = NULL;
  rte *old_free = NULL;
  rte *r;

  /* Used to track whether we met old_changed position. If before_old is NULL
     old_changed was the first and we met it implicitly before current best route. */
  int old_meet = old_changed && !before_old;

  /* Note that before_old is either NULL or valid (not rejected) route.
     If old_changed is valid, before_old have to be too. If old changed route
     was not valid, caller must use NULL for both old_changed and before_old. */

  if (new_changed)
    stats->exp_updates_received++;
  else
    stats->exp_withdraws_received++;

  /* First, find the new_best route - first accepted by filters */
  for (r=net->routes; rte_is_valid(r); r=r->next)
    {
      if (new_best = export_filter(ah, r, &new_free, &tmpa, 0))
	break;

      /* Note if we walked around the position of old_changed route */
      if (r == before_old)
	old_meet = 1;
    }

  /* 
   * Second, handle the feed case. That means we do not care for
   * old_best. It is NULL for feed, and the new_best for refeed. 
   * For refeed, there is a hack similar to one in rt_notify_basic()
   * to ensure withdraws in case of changed filters
   */
  if (feed)
    {
      if (feed == 2)	/* refeed */
	old_best = new_best ? new_best :
	  (rte_is_valid(net->routes) ? net->routes : NULL);
      else
	old_best = NULL;

      if (!new_best && !old_best)
	return;

      goto found;
    }

  /*
   * Now, we find the old_best route. Generally, it is the same as the
   * new_best, unless new_best is the same as new_changed or
   * old_changed is accepted before new_best.
   *
   * There are four cases:
   *
   * - We would find and accept old_changed before new_best, therefore
   *   old_changed is old_best. In remaining cases we suppose this
   *   is not true.
   *
   * - We found no new_best, therefore there is also no old_best and
   *   we ignore this withdraw.
   *
   * - We found new_best different than new_changed, therefore
   *   old_best is the same as new_best and we ignore this update.
   *
   * - We found new_best the same as new_changed, therefore it cannot
   *   be old_best and we have to continue search for old_best.
   */

  /* First case */
  if (old_meet)
    if (old_best = export_filter(ah, old_changed, &old_free, NULL, 1))
      goto found;

  /* Second case */
  if (!new_best)
    return;

  /* Third case, we use r instead of new_best, because export_filter() could change it */
  if (r != new_changed)
    {
      if (new_free)
	rte_free(new_free);
      return;
    }

  /* Fourth case */
  for (r=r->next; rte_is_valid(r); r=r->next)
    {
      if (old_best = export_filter(ah, r, &old_free, NULL, 1))
	goto found;

      if (r == before_old)
	if (old_best = export_filter(ah, old_changed, &old_free, NULL, 1))
	  goto found;
    }

  /* Implicitly, old_best is NULL and new_best is non-NULL */

 found:
  do_rt_notify(ah, net, new_best, old_best, tmpa, (feed == 2));

  /* Discard temporary rte's */
  if (new_free)
    rte_free(new_free);
  if (old_free)
    rte_free(old_free);
}

/**
 * rte_announce - announce a routing table change
 * @tab: table the route has been added to
 * @type: type of route announcement (RA_OPTIMAL or RA_ANY)
 * @net: network in question
 * @new: the new route to be announced
 * @old: the previous route for the same network
 * @tmpa: a list of temporary attributes belonging to the new route
 *
 * This function gets a routing table update and announces it
 * to all protocols that acccepts given type of route announcement
 * and are connected to the same table by their announcement hooks.
 *
 * Route announcement of type RA_OPTIMAL si generated when optimal
 * route (in routing table @tab) changes. In that case @old stores the
 * old optimal route.
 *
 * Route announcement of type RA_ANY si generated when any route (in
 * routing table @tab) changes In that case @old stores the old route
 * from the same protocol.
 *
 * For each appropriate protocol, we first call its import_control()
 * hook which performs basic checks on the route (each protocol has a
 * right to veto or force accept of the route before any filter is
 * asked) and adds default values of attributes specific to the new
 * protocol (metrics, tags etc.).  Then it consults the protocol's
 * export filter and if it accepts the route, the rt_notify() hook of
 * the protocol gets called.
 */
static void
rte_announce(rtable *tab, unsigned type, net *net, rte *new, rte *old, rte *before_old, ea_list *tmpa)
{
  if (!rte_is_valid(old))
    old = before_old = NULL;

  if (!rte_is_valid(new))
    new = NULL;

  if (!old && !new)
    return;

  if (type == RA_OPTIMAL)
    {
      if (new)
	new->attrs->src->proto->stats.pref_routes++;
      if (old)
	old->attrs->src->proto->stats.pref_routes--;

      if (tab->hostcache)
	rt_notify_hostcache(tab, net);
    }

  struct announce_hook *a;
  WALK_LIST(a, tab->hooks)
    {
      ASSERT(a->proto->core_state == FS_HAPPY || a->proto->core_state == FS_FEEDING);
      if (a->proto->accept_ra_types == type)
	if (type == RA_ACCEPTED)
	  rt_notify_accepted(a, net, new, old, before_old, tmpa, 0);
	else
	  rt_notify_basic(a, net, new, old, tmpa, 0);
    }
}

static inline int
rte_validate(rte *e)
{
  int c;
  net *n = e->net;

  if ((n->n.pxlen > BITS_PER_IP_ADDRESS) || !ip_is_prefix(n->n.prefix,n->n.pxlen))
    {
      log(L_WARN "Ignoring bogus prefix %I/%d received via %s",
	  n->n.prefix, n->n.pxlen, e->sender->proto->name);
      return 0;
    }

  c = ipa_classify_net(n->n.prefix);
  if ((c < 0) || !(c & IADDR_HOST) || ((c & IADDR_SCOPE_MASK) <= SCOPE_LINK))
    {
      log(L_WARN "Ignoring bogus route %I/%d received via %s",
	  n->n.prefix, n->n.pxlen, e->sender->proto->name);
      return 0;
    }

  return 1;
}

/**
 * rte_free - delete a &rte
 * @e: &rte to be deleted
 *
 * rte_free() deletes the given &rte from the routing table it's linked to.
 */
void
rte_free(rte *e)
{
  if (rta_is_cached(e->attrs))
    rta_free(e->attrs);
  sl_free(rte_slab, e);
}

static inline void
rte_free_quick(rte *e)
{
  rta_free(e->attrs);
  sl_free(rte_slab, e);
}

static int
rte_same(rte *x, rte *y)
{
  return
    x->attrs == y->attrs &&
    x->flags == y->flags &&
    x->pflags == y->pflags &&
    x->pref == y->pref &&
    (!x->attrs->src->proto->rte_same || x->attrs->src->proto->rte_same(x, y));
}

static inline int rte_is_ok(rte *e) { return e && !rte_is_filtered(e); }

static void
rte_recalculate(struct announce_hook *ah, net *net, rte *new, ea_list *tmpa, struct rte_src *src)
{
  struct proto *p = ah->proto;
  struct rtable *table = ah->table;
  struct proto_stats *stats = ah->stats;
  static struct rate_limit rl_pipe;
  rte *before_old = NULL;
  rte *old_best = net->routes;
  rte *old = NULL;
  rte **k;

  k = &net->routes;			/* Find and remove original route from the same protocol */
  while (old = *k)
    {
      if (old->attrs->src == src)
	{
	  /* If there is the same route in the routing table but from
	   * a different sender, then there are two paths from the
	   * source protocol to this routing table through transparent
	   * pipes, which is not allowed.
	   *
	   * We log that and ignore the route. If it is withdraw, we
	   * ignore it completely (there might be 'spurious withdraws',
	   * see FIXME in do_rte_announce())
	   */
	  if (old->sender->proto != p)
	    {
	      if (new)
		{
		  log_rl(&rl_pipe, L_ERR "Pipe collision detected when sending %I/%d to table %s",
		      net->n.prefix, net->n.pxlen, table->name);
		  rte_free_quick(new);
		}
	      return;
	    }

	  if (new && rte_same(old, new))
	    {
	      /* No changes, ignore the new route */

	      if (!rte_is_filtered(new))
		{
		  stats->imp_updates_ignored++;
		  rte_trace_in(D_ROUTES, p, new, "ignored");
		}

	      rte_free_quick(new);
#ifdef CONFIG_RIP
	      /* lastmod is used internally by RIP as the last time
		 when the route was received. */
	      if (src->proto->proto == &proto_rip)
		old->lastmod = now;
#endif
	      return;
	    }
	  *k = old->next;
	  break;
	}
      k = &old->next;
      before_old = old;
    }

  if (!old)
    before_old = NULL;

  if (!old && !new)
    {
      stats->imp_withdraws_ignored++;
      return;
    }

  int new_ok = rte_is_ok(new);
  int old_ok = rte_is_ok(old);

  struct proto_limit *l = ah->rx_limit;
  if (l && !old && new)
    {
      u32 all_routes = stats->imp_routes + stats->filt_routes;

      if (all_routes >= l->limit)
	proto_notify_limit(ah, l, PLD_RX, all_routes);

      if (l->state == PLS_BLOCKED)
	{
	  /* In receive limit the situation is simple, old is NULL so
	     we just free new and exit like nothing happened */

	  stats->imp_updates_ignored++;
	  rte_trace_in(D_FILTERS, p, new, "ignored [limit]");
	  rte_free_quick(new);
	  return;
	}
    }

  l = ah->in_limit;
  if (l && !old_ok && new_ok)
    {
      if (stats->imp_routes >= l->limit)
	proto_notify_limit(ah, l, PLD_IN, stats->imp_routes);

      if (l->state == PLS_BLOCKED)
	{
	  /* In import limit the situation is more complicated. We
	     shouldn't just drop the route, we should handle it like
	     it was filtered. We also have to continue the route
	     processing if old or new is non-NULL, but we should exit
	     if both are NULL as this case is probably assumed to be
	     already handled. */

	  stats->imp_updates_ignored++;
	  rte_trace_in(D_FILTERS, p, new, "ignored [limit]");

	  if (ah->in_keep_filtered)
	    new->flags |= REF_FILTERED;
	  else
	    { rte_free_quick(new); new = NULL; }

	  /* Note that old && !new could be possible when
	     ah->in_keep_filtered changed in the recent past. */

	  if (!old && !new)
	    return;

	  new_ok = 0;
	  goto skip_stats1;
	}
    }

  if (new_ok)
    stats->imp_updates_accepted++;
  else if (old_ok)
    stats->imp_withdraws_accepted++;
  else
    stats->imp_withdraws_ignored++;

 skip_stats1:

  if (new)
    rte_is_filtered(new) ? stats->filt_routes++ : stats->imp_routes++;
  if (old)
    rte_is_filtered(old) ? stats->filt_routes-- : stats->imp_routes--;

  if (table->config->sorted)
    {
      /* If routes are sorted, just insert new route to appropriate position */
      if (new)
	{
	  if (before_old && !rte_better(new, before_old))
	    k = &before_old->next;
	  else
	    k = &net->routes;

	  for (; *k; k=&(*k)->next)
	    if (rte_better(new, *k))
	      break;

	  new->next = *k;
	  *k = new;
	}
    }
  else
    {
      /* If routes are not sorted, find the best route and move it on
	 the first position. There are several optimized cases. */

      if (src->proto->rte_recalculate && src->proto->rte_recalculate(table, net, new, old, old_best))
	goto do_recalculate;

      if (new && rte_better(new, old_best))
	{
	  /* The first case - the new route is cleary optimal,
	     we link it at the first position */

	  new->next = net->routes;
	  net->routes = new;
	}
      else if (old == old_best)
	{
	  /* The second case - the old best route disappeared, we add the
	     new route (if we have any) to the list (we don't care about
	     position) and then we elect the new optimal route and relink
	     that route at the first position and announce it. New optimal
	     route might be NULL if there is no more routes */

	do_recalculate:
	  /* Add the new route to the list */
	  if (new)
	    {
	      new->next = net->routes;
	      net->routes = new;
	    }

	  /* Find a new optimal route (if there is any) */
	  if (net->routes)
	    {
	      rte **bp = &net->routes;
	      for (k=&(*bp)->next; *k; k=&(*k)->next)
		if (rte_better(*k, *bp))
		  bp = k;

	      /* And relink it */
	      rte *best = *bp;
	      *bp = best->next;
	      best->next = net->routes;
	      net->routes = best;
	    }
	}
      else if (new)
	{
	  /* The third case - the new route is not better than the old
	     best route (therefore old_best != NULL) and the old best
	     route was not removed (therefore old_best == net->routes).
	     We just link the new route after the old best route. */

	  ASSERT(net->routes != NULL);
	  new->next = net->routes->next;
	  net->routes->next = new;
	}
      /* The fourth (empty) case - suboptimal route was removed, nothing to do */
    }

  if (new)
    new->lastmod = now;

  /* Log the route change */
  if (p->debug & D_ROUTES)
    {
      if (new_ok)
	rte_trace(p, new, '>', new == net->routes ? "added [best]" : "added");
      else if (old_ok)
	{
	  if (old != old_best)
	    rte_trace(p, old, '>', "removed");
	  else if (rte_is_ok(net->routes))
	    rte_trace(p, old, '>', "removed [replaced]");
	  else
	    rte_trace(p, old, '>', "removed [sole]");
	}
    }

  /* Propagate the route change */
  rte_announce(table, RA_ANY, net, new, old, NULL, tmpa);
  if (net->routes != old_best)
    rte_announce(table, RA_OPTIMAL, net, net->routes, old_best, NULL, tmpa);
  if (table->config->sorted)
    rte_announce(table, RA_ACCEPTED, net, new, old, before_old, tmpa);

  if (!net->routes &&
      (table->gc_counter++ >= table->config->gc_max_ops) &&
      (table->gc_time + table->config->gc_min_time <= now))
    rt_schedule_gc(table);

  if (old_ok && p->rte_remove)
    p->rte_remove(net, old);
  if (new_ok && p->rte_insert)
    p->rte_insert(net, new);

  if (old)
    rte_free_quick(old);
}

static int rte_update_nest_cnt;		/* Nesting counter to allow recursive updates */

static inline void
rte_update_lock(void)
{
  rte_update_nest_cnt++;
}

static inline void
rte_update_unlock(void)
{
  if (!--rte_update_nest_cnt)
    lp_flush(rte_update_pool);
}

static inline void
rte_hide_dummy_routes(net *net, rte **dummy)
{
  if (net->routes && net->routes->attrs->source == RTS_DUMMY)
  {
    *dummy = net->routes;
    net->routes = (*dummy)->next;
  }
}

static inline void
rte_unhide_dummy_routes(net *net, rte **dummy)
{
  if (*dummy)
  {
    (*dummy)->next = net->routes;
    net->routes = *dummy;
  }
}

/**
 * rte_update - enter a new update to a routing table
 * @table: table to be updated
 * @ah: pointer to table announce hook
 * @net: network node
 * @p: protocol submitting the update
 * @src: protocol originating the update
 * @new: a &rte representing the new route or %NULL for route removal.
 *
 * This function is called by the routing protocols whenever they discover
 * a new route or wish to update/remove an existing route. The right announcement
 * sequence is to build route attributes first (either un-cached with @aflags set
 * to zero or a cached one using rta_lookup(); in this case please note that
 * you need to increase the use count of the attributes yourself by calling
 * rta_clone()), call rte_get_temp() to obtain a temporary &rte, fill in all
 * the appropriate data and finally submit the new &rte by calling rte_update().
 *
 * @src specifies the protocol that originally created the route and the meaning
 * of protocol-dependent data of @new. If @new is not %NULL, @src have to be the
 * same value as @new->attrs->proto. @p specifies the protocol that called
 * rte_update(). In most cases it is the same protocol as @src. rte_update()
 * stores @p in @new->sender;
 *
 * When rte_update() gets any route, it automatically validates it (checks,
 * whether the network and next hop address are valid IP addresses and also
 * whether a normal routing protocol doesn't try to smuggle a host or link
 * scope route to the table), converts all protocol dependent attributes stored
 * in the &rte to temporary extended attributes, consults import filters of the
 * protocol to see if the route should be accepted and/or its attributes modified,
 * stores the temporary attributes back to the &rte.
 *
 * Now, having a "public" version of the route, we
 * automatically find any old route defined by the protocol @src
 * for network @n, replace it by the new one (or removing it if @new is %NULL),
 * recalculate the optimal route for this destination and finally broadcast
 * the change (if any) to all routing protocols by calling rte_announce().
 *
 * All memory used for attribute lists and other temporary allocations is taken
 * from a special linear pool @rte_update_pool and freed when rte_update()
 * finishes.
 */

void
rte_update2(struct announce_hook *ah, net *net, rte *new, struct rte_src *src)
{
  struct proto *p = ah->proto;
  struct proto_stats *stats = ah->stats;
  struct filter *filter = ah->in_filter;
  ea_list *tmpa = NULL;
  rte *dummy = NULL;

  rte_update_lock();
  if (new)
    {
      new->sender = ah;

      stats->imp_updates_received++;
      if (!rte_validate(new))
	{
	  rte_trace_in(D_FILTERS, p, new, "invalid");
	  stats->imp_updates_invalid++;
	  goto drop;
	}

      if (filter == FILTER_REJECT)
	{
	  stats->imp_updates_filtered++;
	  rte_trace_in(D_FILTERS, p, new, "filtered out");

	  if (! ah->in_keep_filtered)
	    goto drop;

	  /* new is a private copy, i could modify it */
	  new->flags |= REF_FILTERED;
	}
<<<<<<< HEAD

      tmpa = make_tmp_attrs(new, rte_update_pool);
      if (filter)
=======
      else
>>>>>>> 2b3d52aa
	{
	  if (src->make_tmp_attrs)
	    tmpa = src->make_tmp_attrs(new, rte_update_pool);
	  if (filter && (filter != FILTER_REJECT))
	    {
	      ea_list *old_tmpa = tmpa;
	      int fr = f_run(filter, &new, &tmpa, rte_update_pool, 0);
	      if (fr > F_ACCEPT)
		{
		  stats->imp_updates_filtered++;
		  rte_trace_in(D_FILTERS, p, new, "filtered out");

		  if (! ah->in_keep_filtered)
		    goto drop;

		  new->flags |= REF_FILTERED;
		}
	      if (tmpa != old_tmpa && src->store_tmp_attrs)
		src->store_tmp_attrs(new, tmpa);
	    }
<<<<<<< HEAD
	  if (tmpa != old_tmpa && src->proto->store_tmp_attrs)
	    src->proto->store_tmp_attrs(new, tmpa);
	}

      if (!rta_is_cached(new->attrs)) /* Need to copy attributes */
=======
	}

      if (!(new->attrs->aflags & RTAF_CACHED)) /* Need to copy attributes */
>>>>>>> 2b3d52aa
	new->attrs = rta_lookup(new->attrs);
      new->flags |= REF_COW;
    }
  else
    {
      stats->imp_withdraws_received++;

      if (!net || !src)
	{
	  stats->imp_withdraws_ignored++;
	  rte_update_unlock();
	  return;
	}
    }

 recalc:
  rte_hide_dummy_routes(net, &dummy);
  rte_recalculate(ah, net, new, tmpa, src);
  rte_unhide_dummy_routes(net, &dummy);
  rte_update_unlock();
  return;

 drop:
  rte_free(new);
  new = NULL;
  tmpa = NULL;
  goto recalc;
}

/* Independent call to rte_announce(), used from next hop
   recalculation, outside of rte_update(). new must be non-NULL */
static inline void 
rte_announce_i(rtable *tab, unsigned type, net *n, rte *new, rte *old)
{
  ea_list *tmpa;

  rte_update_lock();
  tmpa = make_tmp_attrs(new, rte_update_pool);
  rte_announce(tab, type, n, new, old, NULL, tmpa);
  rte_update_unlock();
}

void
rte_discard(rtable *t, rte *old)	/* Non-filtered route deletion, used during garbage collection */
{
  rte_update_lock();
  rte_recalculate(old->sender, old->net, NULL, NULL, old->attrs->src);
  rte_update_unlock();
}

/* Check rtable for best route to given net whether it would be exported do p */
int
rt_examine(rtable *t, ip_addr prefix, int pxlen, struct proto *p, struct filter *filter)
{
  net *n = net_find(t, prefix, pxlen);
  rte *rt = n ? n->routes : NULL;

  if (!rte_is_valid(rt))
    return 0;

  rte_update_lock();

  /* Rest is stripped down export_filter() */
  struct proto *src = rt->attrs->proto;
  ea_list *tmpa = src->make_tmp_attrs ? src->make_tmp_attrs(rt, rte_update_pool) : NULL;
  int v = p->import_control ? p->import_control(p, &rt, &tmpa, rte_update_pool) : 0;
  if (v == RIC_PROCESS)
    v = (f_run(filter, &rt, &tmpa, rte_update_pool, FF_FORCE_TMPATTR) <= F_ACCEPT);

   /* Discard temporary rte */
  if (rt != n->routes)
    rte_free(rt);

  rte_update_unlock();

  return v > 0;
}

/**
 * rte_dump - dump a route
 * @e: &rte to be dumped
 *
 * This functions dumps contents of a &rte to debug output.
 */
void
rte_dump(rte *e)
{
  net *n = e->net;
  debug("%-1I/%2d ", n->n.prefix, n->n.pxlen);
  debug("KF=%02x PF=%02x pref=%d lm=%d ", n->n.flags, e->pflags, e->pref, now-e->lastmod);
  rta_dump(e->attrs);
  if (e->attrs->src->proto->proto->dump_attrs)
    e->attrs->src->proto->proto->dump_attrs(e);
  debug("\n");
}

/**
 * rt_dump - dump a routing table
 * @t: routing table to be dumped
 *
 * This function dumps contents of a given routing table to debug output.
 */
void
rt_dump(rtable *t)
{
  rte *e;
  net *n;
  struct announce_hook *a;

  debug("Dump of routing table <%s>\n", t->name);
#ifdef DEBUGGING
  fib_check(&t->fib);
#endif
  FIB_WALK(&t->fib, fn)
    {
      n = (net *) fn;
      for(e=n->routes; e; e=e->next)
	rte_dump(e);
    }
  FIB_WALK_END;
  WALK_LIST(a, t->hooks)
    debug("\tAnnounces routes to protocol %s\n", a->proto->name);
  debug("\n");
}

/**
 * rt_dump_all - dump all routing tables
 *
 * This function dumps contents of all routing tables to debug output.
 */
void
rt_dump_all(void)
{
  rtable *t;

  WALK_LIST(t, routing_tables)
    rt_dump(t);
}

static inline void
rt_schedule_gc(rtable *tab)
{
  if (tab->gc_scheduled)
    return;

  tab->gc_scheduled = 1;
  ev_schedule(tab->rt_event);
}

static inline void
rt_schedule_hcu(rtable *tab)
{
  if (tab->hcu_scheduled)
    return;

  tab->hcu_scheduled = 1;
  ev_schedule(tab->rt_event);
}

static inline void
rt_schedule_nhu(rtable *tab)
{
  if (tab->nhu_state == 0)
    ev_schedule(tab->rt_event);

  /* state change 0->1, 2->3 */
  tab->nhu_state |= 1;
}

static void
rt_prune_nets(rtable *tab)
{
  struct fib_iterator fit;
  int ncnt = 0, ndel = 0;

#ifdef DEBUGGING
  fib_check(&tab->fib);
#endif

  FIB_ITERATE_INIT(&fit, &tab->fib);
again:
  FIB_ITERATE_START(&tab->fib, &fit, f)
    {
      net *n = (net *) f;
      ncnt++;
      if (!n->routes)		/* Orphaned FIB entry */
	{
	  FIB_ITERATE_PUT(&fit, f);
	  fib_delete(&tab->fib, f);
	  ndel++;
	  goto again;
	}
    }
  FIB_ITERATE_END(f);
  DBG("Pruned %d of %d networks\n", ndel, ncnt);

  tab->gc_counter = 0;
  tab->gc_time = now;
  tab->gc_scheduled = 0;
}

static void
rt_event(void *ptr)
{
  rtable *tab = ptr;

  if (tab->hcu_scheduled)
    rt_update_hostcache(tab);

  if (tab->nhu_state)
    rt_next_hop_update(tab);

  if (tab->gc_scheduled)
    {
      rt_prune_nets(tab);
      rt_prune_sources(); // FIXME this should be moved to independent event
    }
}

void
rt_setup(pool *p, rtable *t, char *name, struct rtable_config *cf)
{
  bzero(t, sizeof(*t));
  fib_init(&t->fib, p, sizeof(net), 0, rte_init);
  t->name = name;
  t->config = cf;
  init_list(&t->hooks);
  if (cf)
    {
      t->rt_event = ev_new(p);
      t->rt_event->hook = rt_event;
      t->rt_event->data = t;
      t->gc_time = now;
    }
}

/**
 * rt_init - initialize routing tables
 *
 * This function is called during BIRD startup. It initializes the
 * routing table module.
 */
void
rt_init(void)
{
  rta_init();
  rt_table_pool = rp_new(&root_pool, "Routing tables");
  rte_update_pool = lp_new(rt_table_pool, 4080);
  rte_slab = sl_new(rt_table_pool, sizeof(rte));
  init_list(&routing_tables);
}


static inline int
rt_prune_step(rtable *tab, int step, int *max_feed)
{
  static struct rate_limit rl_flush;
  struct fib_iterator *fit = &tab->prune_fit;

  DBG("Pruning route table %s\n", tab->name);
#ifdef DEBUGGING
  fib_check(&tab->fib);
#endif

  if (tab->prune_state == 0)
    return 1;

  if (tab->prune_state == 1)
    {
      FIB_ITERATE_INIT(fit, &tab->fib);
      tab->prune_state = 2;
    }

again:
  FIB_ITERATE_START(&tab->fib, fit, fn)
    {
      net *n = (net *) fn;
      rte *e;

    rescan:
      for (e=n->routes; e; e=e->next)
	if (e->sender->proto->flushing ||
	    (step && e->attrs->proto->flushing))
	  {
	    if (*max_feed <= 0)
	      {
		FIB_ITERATE_PUT(fit, fn);
		return 0;
	      }

	    if (step)
	      log_rl(&rl_flush, L_WARN "Route %I/%d from %s still in %s after flush",
		  n->n.prefix, n->n.pxlen, e->attrs->proto->name, tab->name);

	    rte_discard(tab, e);
	    (*max_feed)--;

	    goto rescan;
	  }
      if (!n->routes)		/* Orphaned FIB entry */
	{
	  FIB_ITERATE_PUT(fit, fn);
	  fib_delete(&tab->fib, fn);
	  goto again;
	}
    }
  FIB_ITERATE_END(fn);

#ifdef DEBUGGING
  fib_check(&tab->fib);
#endif

  tab->prune_state = 0;
  return 1;
}

/**
 * rt_prune_loop - prune routing tables
 *
 * The prune loop scans routing tables and removes routes belonging to
 * flushing protocols and also stale network entries. Returns 1 when
 * all such routes are pruned. It is a part of the protocol flushing
 * loop.
 *
 * The prune loop runs in two steps. In the first step it prunes just
 * the routes with flushing senders (in explicitly marked tables) so
 * the route removal is propagated as usual. In the second step, all
 * remaining relevant routes are removed. Ideally, there shouldn't be
 * any, but it happens when pipe filters are changed.
 */
int
rt_prune_loop(void)
{
  static int step = 0;
  int max_feed = 512;
  rtable *t;

 again:
  WALK_LIST(t, routing_tables)
    if (! rt_prune_step(t, step, &max_feed))
      return 0;

  if (step == 0)
    {
      /* Prepare for the second step */
      WALK_LIST(t, routing_tables)
	t->prune_state = 1;

      step = 1;
      goto again;
    }

  /* Done */
  step = 0;
  return 1;
}

void
rt_preconfig(struct config *c)
{
  struct symbol *s = cf_find_symbol("master");

  init_list(&c->tables);
  c->master_rtc = rt_new_table(s);
}


/* 
 * Some functions for handing internal next hop updates
 * triggered by rt_schedule_nhu().
 */

static inline int
rta_next_hop_outdated(rta *a)
{
  struct hostentry *he = a->hostentry;

  if (!he)
    return 0;

  if (!he->src)
    return a->dest != RTD_UNREACHABLE;

  return (a->iface != he->src->iface) || !ipa_equal(a->gw, he->gw) ||
    (a->dest != he->dest) || (a->igp_metric != he->igp_metric) ||
    !mpnh_same(a->nexthops, he->src->nexthops);
}

static inline void
rta_apply_hostentry(rta *a, struct hostentry *he)
{
  a->hostentry = he;
  a->iface = he->src ? he->src->iface : NULL;
  a->gw = he->gw;
  a->dest = he->dest;
  a->igp_metric = he->igp_metric;
  a->nexthops = he->src ? he->src->nexthops : NULL;
}

static inline rte *
rt_next_hop_update_rte(rtable *tab, rte *old)
{
  rta a;
  memcpy(&a, old->attrs, sizeof(rta));
  rta_apply_hostentry(&a, old->attrs->hostentry);
  a.aflags = 0;

  rte *e = sl_alloc(rte_slab);
  memcpy(e, old, sizeof(rte));
  e->attrs = rta_lookup(&a);

  return e;
}

static inline int
rt_next_hop_update_net(rtable *tab, net *n)
{
  rte **k, *e, *new, *old_best, **new_best;
  int count = 0;
  int free_old_best = 0;

  old_best = n->routes;
  if (!old_best)
    return 0;

  for (k = &n->routes; e = *k; k = &e->next)
    if (rta_next_hop_outdated(e->attrs))
      {
	new = rt_next_hop_update_rte(tab, e);
	*k = new;

	rte_announce_i(tab, RA_ANY, n, new, e);
	rte_trace_in(D_ROUTES, new->sender->proto, new, "updated");

	/* Call a pre-comparison hook */
	/* Not really an efficient way to compute this */
	if (e->attrs->src->proto->rte_recalculate)
	  e->attrs->src->proto->rte_recalculate(tab, n, new, e, NULL);

	if (e != old_best)
	  rte_free_quick(e);
	else /* Freeing of the old best rte is postponed */
	  free_old_best = 1;

	e = new;
	count++;
      }

  if (!count)
    return 0;

  /* Find the new best route */
  new_best = NULL;
  for (k = &n->routes; e = *k; k = &e->next)
    {
      if (!new_best || rte_better(e, *new_best))
	new_best = k;
    }

  /* Relink the new best route to the first position */
  new = *new_best;
  if (new != n->routes)
    {
      *new_best = new->next;
      new->next = n->routes;
      n->routes = new;
    }

  /* Announce the new best route */
  if (new != old_best)
    {
      rte_announce_i(tab, RA_OPTIMAL, n, new, old_best);
      rte_trace_in(D_ROUTES, new->sender->proto, new, "updated [best]");
    }

   if (free_old_best)
    rte_free_quick(old_best);

  return count;
}

static void
rt_next_hop_update(rtable *tab)
{
  struct fib_iterator *fit = &tab->nhu_fit;
  int max_feed = 32;

  if (tab->nhu_state == 0)
    return;

  if (tab->nhu_state == 1)
    {
      FIB_ITERATE_INIT(fit, &tab->fib);
      tab->nhu_state = 2;
    }

  FIB_ITERATE_START(&tab->fib, fit, fn)
    {
      if (max_feed <= 0)
	{
	  FIB_ITERATE_PUT(fit, fn);
	  ev_schedule(tab->rt_event);
	  return;
	}
      max_feed -= rt_next_hop_update_net(tab, (net *) fn);
    }
  FIB_ITERATE_END(fn);

  /* state change 2->0, 3->1 */
  tab->nhu_state &= 1;

  if (tab->nhu_state > 0)
    ev_schedule(tab->rt_event);
}


struct rtable_config *
rt_new_table(struct symbol *s)
{
  /* Hack that allows to 'redefine' the master table */
  if ((s->class == SYM_TABLE) && (s->def == new_config->master_rtc))
    return s->def;

  struct rtable_config *c = cfg_allocz(sizeof(struct rtable_config));

  cf_define_symbol(s, SYM_TABLE, c);
  c->name = s->name;
  add_tail(&new_config->tables, &c->n);
  c->gc_max_ops = 1000;
  c->gc_min_time = 5;
  return c;
}

/**
 * rt_lock_table - lock a routing table
 * @r: routing table to be locked
 *
 * Lock a routing table, because it's in use by a protocol,
 * preventing it from being freed when it gets undefined in a new
 * configuration.
 */
void
rt_lock_table(rtable *r)
{
  r->use_count++;
}

/**
 * rt_unlock_table - unlock a routing table
 * @r: routing table to be unlocked
 *
 * Unlock a routing table formerly locked by rt_lock_table(),
 * that is decrease its use count and delete it if it's scheduled
 * for deletion by configuration changes.
 */
void
rt_unlock_table(rtable *r)
{
  if (!--r->use_count && r->deleted)
    {
      struct config *conf = r->deleted;
      DBG("Deleting routing table %s\n", r->name);
      if (r->hostcache)
	rt_free_hostcache(r);
      rem_node(&r->n);
      fib_free(&r->fib);
      rfree(r->rt_event);
      mb_free(r);
      config_del_obstacle(conf);
    }
}

/**
 * rt_commit - commit new routing table configuration
 * @new: new configuration
 * @old: original configuration or %NULL if it's boot time config
 *
 * Scan differences between @old and @new configuration and modify
 * the routing tables according to these changes. If @new defines a
 * previously unknown table, create it, if it omits a table existing
 * in @old, schedule it for deletion (it gets deleted when all protocols
 * disconnect from it by calling rt_unlock_table()), if it exists
 * in both configurations, leave it unchanged.
 */
void
rt_commit(struct config *new, struct config *old)
{
  struct rtable_config *o, *r;

  DBG("rt_commit:\n");
  if (old)
    {
      WALK_LIST(o, old->tables)
	{
	  rtable *ot = o->table;
	  if (!ot->deleted)
	    {
	      struct symbol *sym = cf_find_symbol(o->name);
	      if (sym && sym->class == SYM_TABLE && !new->shutdown)
		{
		  DBG("\t%s: same\n", o->name);
		  r = sym->def;
		  r->table = ot;
		  ot->name = r->name;
		  ot->config = r;
		  if (o->sorted != r->sorted)
		    log(L_WARN "Reconfiguration of rtable sorted flag not implemented");
		}
	      else
		{
		  DBG("\t%s: deleted\n", o->name);
		  ot->deleted = old;
		  config_add_obstacle(old);
		  rt_lock_table(ot);
		  rt_unlock_table(ot);
		}
	    }
	}
    }

  WALK_LIST(r, new->tables)
    if (!r->table)
      {
	rtable *t = mb_alloc(rt_table_pool, sizeof(struct rtable));
	DBG("\t%s: created\n", r->name);
	rt_setup(rt_table_pool, t, r->name, r);
	add_tail(&routing_tables, &t->n);
	r->table = t;
      }
  DBG("\tdone\n");
}

static inline void
do_feed_baby(struct proto *p, int type, struct announce_hook *h, net *n, rte *e)
{
  ea_list *tmpa;

  rte_update_lock();
  tmpa = make_tmp_attrs(e, rte_update_pool);
  if (type == RA_ACCEPTED)
    rt_notify_accepted(h, n, e, NULL, NULL, tmpa, p->refeeding ? 2 : 1);
  else
    rt_notify_basic(h, n, e, p->refeeding ? e : NULL, tmpa, p->refeeding);
  rte_update_unlock();
}

/**
 * rt_feed_baby - advertise routes to a new protocol
 * @p: protocol to be fed
 *
 * This function performs one pass of advertisement of routes to a newly
 * initialized protocol. It's called by the protocol code as long as it
 * has something to do. (We avoid transferring all the routes in single
 * pass in order not to monopolize CPU time.)
 */
int
rt_feed_baby(struct proto *p)
{
  struct announce_hook *h;
  struct fib_iterator *fit;
  int max_feed = 256;

  if (!p->feed_ahook)			/* Need to initialize first */
    {
      if (!p->ahooks)
	return 1;
      DBG("Announcing routes to new protocol %s\n", p->name);
      p->feed_ahook = p->ahooks;
      fit = p->feed_iterator = mb_alloc(p->pool, sizeof(struct fib_iterator));
      goto next_hook;
    }
  fit = p->feed_iterator;

again:
  h = p->feed_ahook;
  FIB_ITERATE_START(&h->table->fib, fit, fn)
    {
      net *n = (net *) fn;
      rte *e = n->routes;
      if (max_feed <= 0)
	{
	  FIB_ITERATE_PUT(fit, fn);
	  return 0;
	}

      /* XXXX perhaps we should change feed for RA_ACCEPTED to not use 'new' */

      if ((p->accept_ra_types == RA_OPTIMAL) ||
	  (p->accept_ra_types == RA_ACCEPTED))
	if (rte_is_valid(e))
	  {
	    if (p->core_state != FS_FEEDING)
	      return 1;  /* In the meantime, the protocol fell down. */
	    do_feed_baby(p, p->accept_ra_types, h, n, e);
	    max_feed--;
	  }

      if (p->accept_ra_types == RA_ANY)
	for(e = n->routes; rte_is_valid(e); e = e->next)
	  {
	    if (p->core_state != FS_FEEDING)
	      return 1;  /* In the meantime, the protocol fell down. */
	    do_feed_baby(p, RA_ANY, h, n, e);
	    max_feed--;
	  }
    }
  FIB_ITERATE_END(fn);
  p->feed_ahook = h->next;
  if (!p->feed_ahook)
    {
      mb_free(p->feed_iterator);
      p->feed_iterator = NULL;
      return 1;
    }

next_hook:
  h = p->feed_ahook;
  FIB_ITERATE_INIT(fit, &h->table->fib);
  goto again;
}

/**
 * rt_feed_baby_abort - abort protocol feeding
 * @p: protocol
 *
 * This function is called by the protocol code when the protocol
 * stops or ceases to exist before the last iteration of rt_feed_baby()
 * has finished.
 */
void
rt_feed_baby_abort(struct proto *p)
{
  if (p->feed_ahook)
    {
      /* Unlink the iterator and exit */
      fit_get(&p->feed_ahook->table->fib, p->feed_iterator);
      p->feed_ahook = NULL;
    }
}


static inline unsigned
ptr_hash(void *ptr)
{
  uintptr_t p = (uintptr_t) ptr;
  return p ^ (p << 8) ^ (p >> 16);
}

static inline unsigned
hc_hash(ip_addr a, rtable *dep)
{
  return (ipa_hash(a) ^ ptr_hash(dep)) & 0xffff;
}

static inline void
hc_insert(struct hostcache *hc, struct hostentry *he)
{
  unsigned int k = he->hash_key >> hc->hash_shift;
  he->next = hc->hash_table[k];
  hc->hash_table[k] = he;
}

static inline void
hc_remove(struct hostcache *hc, struct hostentry *he)
{
  struct hostentry **hep;
  unsigned int k = he->hash_key >> hc->hash_shift;

  for (hep = &hc->hash_table[k]; *hep != he; hep = &(*hep)->next);
  *hep = he->next;
}

#define HC_DEF_ORDER 10
#define HC_HI_MARK *4
#define HC_HI_STEP 2
#define HC_HI_ORDER 16			/* Must be at most 16 */
#define HC_LO_MARK /5
#define HC_LO_STEP 2
#define HC_LO_ORDER 10

static void
hc_alloc_table(struct hostcache *hc, unsigned order)
{
  unsigned hsize = 1 << order;
  hc->hash_order = order;
  hc->hash_shift = 16 - order;
  hc->hash_max = (order >= HC_HI_ORDER) ? ~0 : (hsize HC_HI_MARK);
  hc->hash_min = (order <= HC_LO_ORDER) ?  0 : (hsize HC_LO_MARK);

  hc->hash_table = mb_allocz(rt_table_pool, hsize * sizeof(struct hostentry *));
}

static void
hc_resize(struct hostcache *hc, unsigned new_order)
{
  unsigned old_size = 1 << hc->hash_order;
  struct hostentry **old_table = hc->hash_table;
  struct hostentry *he, *hen;
  int i;

  hc_alloc_table(hc, new_order);
  for (i = 0; i < old_size; i++)
    for (he = old_table[i]; he != NULL; he=hen)
      {
	hen = he->next;
	hc_insert(hc, he);
      }
  mb_free(old_table);
}

static struct hostentry *
hc_new_hostentry(struct hostcache *hc, ip_addr a, ip_addr ll, rtable *dep, unsigned k)
{
  struct hostentry *he = sl_alloc(hc->slab);

  he->addr = a;
  he->link = ll;
  he->tab = dep;
  he->hash_key = k;
  he->uc = 0;
  he->src = NULL;

  add_tail(&hc->hostentries, &he->ln);
  hc_insert(hc, he);

  hc->hash_items++;
  if (hc->hash_items > hc->hash_max)
    hc_resize(hc, hc->hash_order + HC_HI_STEP);

  return he;
}

static void
hc_delete_hostentry(struct hostcache *hc, struct hostentry *he)
{
  rta_free(he->src);

  rem_node(&he->ln);
  hc_remove(hc, he);
  sl_free(hc->slab, he);

  hc->hash_items--;
  if (hc->hash_items < hc->hash_min)
    hc_resize(hc, hc->hash_order - HC_LO_STEP);
}

static void
rt_init_hostcache(rtable *tab)
{
  struct hostcache *hc = mb_allocz(rt_table_pool, sizeof(struct hostcache));
  init_list(&hc->hostentries);

  hc->hash_items = 0;
  hc_alloc_table(hc, HC_DEF_ORDER);
  hc->slab = sl_new(rt_table_pool, sizeof(struct hostentry));

  hc->lp = lp_new(rt_table_pool, 1008);
  hc->trie = f_new_trie(hc->lp);

  tab->hostcache = hc;
}

static void
rt_free_hostcache(rtable *tab)
{
  struct hostcache *hc = tab->hostcache;

  node *n;
  WALK_LIST(n, hc->hostentries)
    {
      struct hostentry *he = SKIP_BACK(struct hostentry, ln, n);
      rta_free(he->src);

      if (he->uc)
	log(L_ERR "Hostcache is not empty in table %s", tab->name);
    }

  rfree(hc->slab);
  rfree(hc->lp);
  mb_free(hc->hash_table);
  mb_free(hc);
}

static void
rt_notify_hostcache(rtable *tab, net *net)
{
  struct hostcache *hc = tab->hostcache;

  if (tab->hcu_scheduled)
    return;

  if (trie_match_prefix(hc->trie, net->n.prefix, net->n.pxlen))
    rt_schedule_hcu(tab);
}

static int
if_local_addr(ip_addr a, struct iface *i)
{
  struct ifa *b;

  WALK_LIST(b, i->addrs)
    if (ipa_equal(a, b->ip))
      return 1;

  return 0;
}

static u32 
rt_get_igp_metric(rte *rt)
{
  eattr *ea = ea_find(rt->attrs->eattrs, EA_GEN_IGP_METRIC);

  if (ea)
    return ea->u.data;

  rta *a = rt->attrs;

#ifdef CONFIG_OSPF
  if ((a->source == RTS_OSPF) ||
      (a->source == RTS_OSPF_IA) ||
      (a->source == RTS_OSPF_EXT1))
    return rt->u.ospf.metric1;
#endif

#ifdef CONFIG_RIP
  if (a->source == RTS_RIP)
    return rt->u.rip.metric;
#endif

  /* Device routes */
  if ((a->dest != RTD_ROUTER) && (a->dest != RTD_MULTIPATH))
    return 0;

  return IGP_METRIC_UNKNOWN;
}

static int
rt_update_hostentry(rtable *tab, struct hostentry *he)
{
  rta *old_src = he->src;
  int pxlen = 0;

  /* Reset the hostentry */ 
  he->src = NULL;
  he->gw = IPA_NONE;
  he->dest = RTD_UNREACHABLE;
  he->igp_metric = 0;

  net *n = net_route(tab, he->addr, MAX_PREFIX_LENGTH);
  if (n)
    {
      rte *e = n->routes;
      rta *a = e->attrs;
      pxlen = n->n.pxlen;

      if (a->hostentry)
	{
	  /* Recursive route should not depend on another recursive route */
	  log(L_WARN "Next hop address %I resolvable through recursive route for %I/%d",
	      he->addr, n->n.prefix, pxlen);
	  goto done;
	}

      if (a->dest == RTD_DEVICE)
	{
	  if (if_local_addr(he->addr, a->iface))
	    {
	      /* The host address is a local address, this is not valid */
	      log(L_WARN "Next hop address %I is a local address of iface %s",
		  he->addr, a->iface->name);
	      goto done;
      	    }

	  /* The host is directly reachable, use link as a gateway */
	  he->gw = he->link;
	  he->dest = RTD_ROUTER;
	}
      else
	{
	  /* The host is reachable through some route entry */
	  he->gw = a->gw;
	  he->dest = a->dest;
	}

      he->src = rta_clone(a);
      he->igp_metric = rt_get_igp_metric(e);
    }

 done:
  /* Add a prefix range to the trie */
  trie_add_prefix(tab->hostcache->trie, he->addr, MAX_PREFIX_LENGTH, pxlen, MAX_PREFIX_LENGTH);

  rta_free(old_src);
  return old_src != he->src;
}

static void
rt_update_hostcache(rtable *tab)
{
  struct hostcache *hc = tab->hostcache;
  struct hostentry *he;
  node *n, *x;

  /* Reset the trie */
  lp_flush(hc->lp);
  hc->trie = f_new_trie(hc->lp);

  WALK_LIST_DELSAFE(n, x, hc->hostentries)
    {
      he = SKIP_BACK(struct hostentry, ln, n);
      if (!he->uc)
	{
	  hc_delete_hostentry(hc, he);
	  continue;
	}

      if (rt_update_hostentry(tab, he))
	rt_schedule_nhu(he->tab);
    }

  tab->hcu_scheduled = 0;
}

static struct hostentry *
rt_get_hostentry(rtable *tab, ip_addr a, ip_addr ll, rtable *dep)
{
  struct hostentry *he;

  if (!tab->hostcache)
    rt_init_hostcache(tab);

  unsigned int k = hc_hash(a, dep);
  struct hostcache *hc = tab->hostcache;
  for (he = hc->hash_table[k >> hc->hash_shift]; he != NULL; he = he->next)
    if (ipa_equal(he->addr, a) && (he->tab == dep))
      return he;

  he = hc_new_hostentry(hc, a, ll, dep, k);
  rt_update_hostentry(tab, he);
  return he;
}

void
rta_set_recursive_next_hop(rtable *dep, rta *a, rtable *tab, ip_addr *gw, ip_addr *ll)
{
  rta_apply_hostentry(a, rt_get_hostentry(tab, *gw, *ll, dep));
}


/*
 *  CLI commands
 */

static void
rt_format_via(rte *e, byte *via)
{
  rta *a = e->attrs;

  switch (a->dest)
    {
    case RTD_ROUTER:	bsprintf(via, "via %I on %s", a->gw, a->iface->name); break;
    case RTD_DEVICE:	bsprintf(via, "dev %s", a->iface->name); break;
    case RTD_BLACKHOLE:	bsprintf(via, "blackhole"); break;
    case RTD_UNREACHABLE:	bsprintf(via, "unreachable"); break;
    case RTD_PROHIBIT:	bsprintf(via, "prohibited"); break;
    case RTD_MULTIPATH:	bsprintf(via, "multipath"); break;
    default:		bsprintf(via, "???");
    }
}

static void
rt_show_rte(struct cli *c, byte *ia, rte *e, struct rt_show_data *d, ea_list *tmpa)
{
  byte via[STD_ADDRESS_P_LENGTH+32], from[STD_ADDRESS_P_LENGTH+8];
  byte tm[TM_DATETIME_BUFFER_SIZE], info[256];
  rta *a = e->attrs;
  int primary = (e->net->routes == e);
  int sync_error = (e->net->n.flags & KRF_SYNC_ERROR);
  void (*get_route_info)(struct rte *, byte *buf, struct ea_list *attrs);
  struct mpnh *nh;

  rt_format_via(e, via);
  tm_format_datetime(tm, &config->tf_route, e->lastmod);
  if (ipa_nonzero(a->from) && !ipa_equal(a->from, a->gw))
    bsprintf(from, " from %I", a->from);
  else
    from[0] = 0;

  get_route_info = a->src->proto->proto->get_route_info;
  if (get_route_info || d->verbose)
    {
      /* Need to normalize the extended attributes */
      ea_list *t = tmpa;
      t = ea_append(t, a->eattrs);
      tmpa = alloca(ea_scan(t));
      ea_merge(t, tmpa);
      ea_sort(tmpa);
    }
  if (get_route_info)
    get_route_info(e, info, tmpa);
  else
    bsprintf(info, " (%d)", e->pref);
  cli_printf(c, -1007, "%-18s %s [%s %s%s]%s%s", ia, via, a->src->proto->name,
	     tm, from, primary ? (sync_error ? " !" : " *") : "", info);
  for (nh = a->nexthops; nh; nh = nh->next)
    cli_printf(c, -1007, "\tvia %I on %s weight %d", nh->gw, nh->iface->name, nh->weight + 1);
  if (d->verbose)
    rta_show(c, a, tmpa);
}

static void
rt_show_net(struct cli *c, net *n, struct rt_show_data *d)
{
  rte *e, *ee;
  byte ia[STD_ADDRESS_P_LENGTH+8];
  struct announce_hook *a;
  int ok;

  bsprintf(ia, "%I/%d", n->n.prefix, n->n.pxlen);

  for(e=n->routes; e; e=e->next)
    {
      if (rte_is_filtered(e) != d->filtered)
	continue;

      struct ea_list *tmpa;
      struct rte_src *src = e->attrs->src;
      struct proto *p1 = d->export_protocol;
      struct proto *p2 = d->show_protocol;

      if (ia[0])
	d->net_counter++;
      d->rt_counter++;
      ee = e;
      rte_update_lock();		/* We use the update buffer for filtering */
<<<<<<< HEAD
      tmpa = make_tmp_attrs(e, rte_update_pool);
      ok = (d->filter == FILTER_ACCEPT || f_run(d->filter, &e, &tmpa, rte_update_pool, FF_FORCE_TMPATTR) <= F_ACCEPT);
      if (p2 && p2 != src->proto) ok = 0;
=======
      tmpa = p0->make_tmp_attrs ? p0->make_tmp_attrs(e, rte_update_pool) : NULL;
      ok = f_run(d->filter, &e, &tmpa, rte_update_pool, FF_FORCE_TMPATTR) <= F_ACCEPT;
      if (p2 && p2 != p0) ok = 0;
>>>>>>> 2b3d52aa
      if (ok && d->export_mode)
	{
	  int ic;
	  if ((ic = p1->import_control ? p1->import_control(p1, &e, &tmpa, rte_update_pool) : 0) < 0)
	    ok = 0;
	  else if (!ic && d->export_mode > 1)
	    {
	      /* FIXME - this shows what should be exported according
		 to current filters, but not what was really exported.
		 'configure soft' command may change the export filter
		 and do not update routes */

	      if ((a = proto_find_announce_hook(p1, d->table)) && 
		  (f_run(a->out_filter, &e, &tmpa, rte_update_pool, FF_FORCE_TMPATTR) > F_ACCEPT))
		ok = 0;
	    }
	}
      if (ok)
	{
	  d->show_counter++;
	  if (d->stats < 2)
	    rt_show_rte(c, ia, e, d, tmpa);
	  ia[0] = 0;
	}
      if (e != ee)
      {
	rte_free(e);
	e = ee;
      }
      rte_update_unlock();
      if (d->primary_only)
	break;
    }
}

static void
rt_show_cont(struct cli *c)
{
  struct rt_show_data *d = c->rover;
#ifdef DEBUGGING
  unsigned max = 4;
#else
  unsigned max = 64;
#endif
  struct fib *fib = &d->table->fib;
  struct fib_iterator *it = &d->fit;

  FIB_ITERATE_START(fib, it, f)
    {
      net *n = (net *) f;
      if (d->running_on_config && d->running_on_config != config)
	{
	  cli_printf(c, 8004, "Stopped due to reconfiguration");
	  goto done;
	}
      if (d->export_protocol &&
	  d->export_protocol->core_state != FS_HAPPY &&
	  d->export_protocol->core_state != FS_FEEDING)
	{
	  cli_printf(c, 8005, "Protocol is down");
	  goto done;
	}
      if (!max--)
	{
	  FIB_ITERATE_PUT(it, f);
	  return;
	}
      rt_show_net(c, n, d);
    }
  FIB_ITERATE_END(f);
  if (d->stats)
    cli_printf(c, 14, "%d of %d routes for %d networks", d->show_counter, d->rt_counter, d->net_counter);
  else
    cli_printf(c, 0, "");
done:
  c->cont = c->cleanup = NULL;
}

static void
rt_show_cleanup(struct cli *c)
{
  struct rt_show_data *d = c->rover;

  /* Unlink the iterator */
  fit_get(&d->table->fib, &d->fit);
}

void
rt_show(struct rt_show_data *d)
{
  net *n;

  /* Default is either a master table or a table related to a respective protocol */
  if ((!d->table) && d->export_protocol) d->table = d->export_protocol->table;
  if ((!d->table) && d->show_protocol) d->table = d->show_protocol->table;
  if (!d->table) d->table = config->master_rtc->table;

  if (d->pxlen == 256)
    {
      FIB_ITERATE_INIT(&d->fit, &d->table->fib);
      this_cli->cont = rt_show_cont;
      this_cli->cleanup = rt_show_cleanup;
      this_cli->rover = d;
    }
  else
    {
      if (d->show_for)
	n = net_route(d->table, d->prefix, d->pxlen);
      else
	n = net_find(d->table, d->prefix, d->pxlen);
      if (n)
	{
	  rt_show_net(this_cli, n, d);
	  cli_msg(0, "");
	}
      else
	cli_msg(8001, "Network not in table");
    }
}

/*
 *  Documentation for functions declared inline in route.h
 */
#if 0

/**
 * net_find - find a network entry
 * @tab: a routing table
 * @addr: address of the network
 * @len: length of the network prefix
 *
 * net_find() looks up the given network in routing table @tab and
 * returns a pointer to its &net entry or %NULL if no such network
 * exists.
 */
static inline net *net_find(rtable *tab, ip_addr addr, unsigned len)
{ DUMMY; }

/**
 * net_get - obtain a network entry
 * @tab: a routing table
 * @addr: address of the network
 * @len: length of the network prefix
 *
 * net_get() looks up the given network in routing table @tab and
 * returns a pointer to its &net entry. If no such entry exists, it's
 * created.
 */
static inline net *net_get(rtable *tab, ip_addr addr, unsigned len)
{ DUMMY; }

/**
 * rte_cow - copy a route for writing
 * @r: a route entry to be copied
 *
 * rte_cow() takes a &rte and prepares it for modification. The exact action
 * taken depends on the flags of the &rte -- if it's a temporary entry, it's
 * just returned unchanged, else a new temporary entry with the same contents
 * is created.
 *
 * The primary use of this function is inside the filter machinery -- when
 * a filter wants to modify &rte contents (to change the preference or to
 * attach another set of attributes), it must ensure that the &rte is not
 * shared with anyone else (and especially that it isn't stored in any routing
 * table).
 *
 * Result: a pointer to the new writable &rte.
 */
static inline rte * rte_cow(rte *r)
{ DUMMY; }

#endif<|MERGE_RESOLUTION|>--- conflicted
+++ resolved
@@ -1009,16 +1009,9 @@
 	  /* new is a private copy, i could modify it */
 	  new->flags |= REF_FILTERED;
 	}
-<<<<<<< HEAD
-
-      tmpa = make_tmp_attrs(new, rte_update_pool);
-      if (filter)
-=======
       else
->>>>>>> 2b3d52aa
-	{
-	  if (src->make_tmp_attrs)
-	    tmpa = src->make_tmp_attrs(new, rte_update_pool);
+	{
+	  tmpa = make_tmp_attrs(new, rte_update_pool);
 	  if (filter && (filter != FILTER_REJECT))
 	    {
 	      ea_list *old_tmpa = tmpa;
@@ -1033,20 +1026,11 @@
 
 		  new->flags |= REF_FILTERED;
 		}
-	      if (tmpa != old_tmpa && src->store_tmp_attrs)
-		src->store_tmp_attrs(new, tmpa);
+	      if (tmpa != old_tmpa && src->proto->store_tmp_attrs)
+		src->proto->store_tmp_attrs(new, tmpa);
 	    }
-<<<<<<< HEAD
-	  if (tmpa != old_tmpa && src->proto->store_tmp_attrs)
-	    src->proto->store_tmp_attrs(new, tmpa);
-	}
-
+	}
       if (!rta_is_cached(new->attrs)) /* Need to copy attributes */
-=======
-	}
-
-      if (!(new->attrs->aflags & RTAF_CACHED)) /* Need to copy attributes */
->>>>>>> 2b3d52aa
 	new->attrs = rta_lookup(new->attrs);
       new->flags |= REF_COW;
     }
@@ -1110,8 +1094,7 @@
   rte_update_lock();
 
   /* Rest is stripped down export_filter() */
-  struct proto *src = rt->attrs->proto;
-  ea_list *tmpa = src->make_tmp_attrs ? src->make_tmp_attrs(rt, rte_update_pool) : NULL;
+  ea_list *tmpa = make_tmp_attrs(rt, rte_update_pool);
   int v = p->import_control ? p->import_control(p, &rt, &tmpa, rte_update_pool) : 0;
   if (v == RIC_PROCESS)
     v = (f_run(filter, &rt, &tmpa, rte_update_pool, FF_FORCE_TMPATTR) <= F_ACCEPT);
@@ -1329,7 +1312,7 @@
     rescan:
       for (e=n->routes; e; e=e->next)
 	if (e->sender->proto->flushing ||
-	    (step && e->attrs->proto->flushing))
+	    (step && e->attrs->src->proto->flushing))
 	  {
 	    if (*max_feed <= 0)
 	      {
@@ -1339,7 +1322,7 @@
 
 	    if (step)
 	      log_rl(&rl_flush, L_WARN "Route %I/%d from %s still in %s after flush",
-		  n->n.prefix, n->n.pxlen, e->attrs->proto->name, tab->name);
+		  n->n.prefix, n->n.pxlen, e->attrs->src->proto->name, tab->name);
 
 	    rte_discard(tab, e);
 	    (*max_feed)--;
@@ -2182,15 +2165,9 @@
       d->rt_counter++;
       ee = e;
       rte_update_lock();		/* We use the update buffer for filtering */
-<<<<<<< HEAD
       tmpa = make_tmp_attrs(e, rte_update_pool);
-      ok = (d->filter == FILTER_ACCEPT || f_run(d->filter, &e, &tmpa, rte_update_pool, FF_FORCE_TMPATTR) <= F_ACCEPT);
+      ok = f_run(d->filter, &e, &tmpa, rte_update_pool, FF_FORCE_TMPATTR) <= F_ACCEPT;
       if (p2 && p2 != src->proto) ok = 0;
-=======
-      tmpa = p0->make_tmp_attrs ? p0->make_tmp_attrs(e, rte_update_pool) : NULL;
-      ok = f_run(d->filter, &e, &tmpa, rte_update_pool, FF_FORCE_TMPATTR) <= F_ACCEPT;
-      if (p2 && p2 != p0) ok = 0;
->>>>>>> 2b3d52aa
       if (ok && d->export_mode)
 	{
 	  int ic;
