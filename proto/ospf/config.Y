/*
 *	BIRD -- OSPF Configuration
 *
 *	(c) 1999--2004 Ondrej Filip <feela@network.cz>
 *
 *	Can be freely distributed and used under the terms of the GNU GPL.
 */

CF_HDR

#include "proto/ospf/ospf.h"

CF_DEFINES

#define OSPF_CFG ((struct ospf_config *) this_proto)
#define OSPF_PATT ((struct ospf_iface_patt *) this_ipatt)

static struct ospf_area_config *this_area;
static struct nbma_node *this_nbma;
static struct area_net_config *this_pref;
static struct ospf_stubnet_config *this_stubnet; 

#ifdef OSPFv2
static void
finish_iface_config(struct ospf_iface_patt *ip)
{
  ip->passwords = get_passwords();

  if ((ip->autype == OSPF_AUTH_CRYPT) && (ip->helloint < 5))
    log(L_WARN "Hello or poll interval less that 5 makes cryptographic authenication prone to replay attacks");

  if ((ip->autype == OSPF_AUTH_NONE) && (ip->passwords != NULL))
    log(L_WARN "Password option without authentication option does not make sense");
}
#endif

#ifdef OSPFv3
static void
finish_iface_config(struct ospf_iface_patt *ip)
{
  if ((ip->autype != OSPF_AUTH_NONE) || (get_passwords() != NULL))
    log(L_WARN "Authentication not supported in OSPFv3");
}
#endif

CF_DECLS

CF_KEYWORDS(OSPF, AREA, OSPF_METRIC1, OSPF_METRIC2, OSPF_TAG, BROADCAST)
CF_KEYWORDS(NEIGHBORS, RFC1583COMPAT, STUB, TICK, COST, RETRANSMIT)
CF_KEYWORDS(HELLO, TRANSMIT, PRIORITY, DEAD, NONBROADCAST, POINTOPOINT, TYPE)
CF_KEYWORDS(NONE, SIMPLE, AUTHENTICATION, STRICT, CRYPTOGRAPHIC)
CF_KEYWORDS(ELIGIBLE, POLL, NETWORKS, HIDDEN, VIRTUAL, LINK)
<<<<<<< HEAD
CF_KEYWORDS(RX, BUFFER, LARGE, NORMAL, STUBNET, HIDDEN, SUMMARY, LSADB)
=======
CF_KEYWORDS(RX, BUFFER, LARGE, NORMAL, STUBNET, HIDDEN, SUMMARY)
CF_KEYWORDS(WAIT, DELAY)
>>>>>>> b7c0e93e

%type <t> opttext

CF_GRAMMAR

CF_ADDTO(proto, ospf_proto '}')

ospf_proto_start: proto_start OSPF {
     this_proto = proto_config_new(&proto_ospf, sizeof(struct ospf_config));
     this_proto->preference = DEF_PREF_OSPF;
     init_list(&OSPF_CFG->area_list);
     OSPF_CFG->rfc1583 = DEFAULT_RFC1583;
     OSPF_CFG->tick = DEFAULT_OSPFTICK;
  }
 ;

ospf_proto:
   ospf_proto_start proto_name '{'
 | ospf_proto ospf_proto_item ';'
 ;

ospf_proto_item:
   proto_item
 | RFC1583COMPAT bool { OSPF_CFG->rfc1583 = $2; }
 | TICK expr { OSPF_CFG->tick = $2 ; if($2<=0) cf_error("Tick must be greater than zero"); }
 | ospf_area '}'
 ;

ospf_area_start: AREA idval '{' {
  this_area = cfg_allocz(sizeof(struct ospf_area_config));
  add_tail(&OSPF_CFG->area_list, NODE this_area);
  this_area->areaid = $2;
  this_area->stub = 0;
  init_list(&this_area->patt_list);
  init_list(&this_area->vlink_list);
  init_list(&this_area->net_list);
  init_list(&this_area->stubnet_list);
 }
 ;

ospf_area: ospf_area_start ospf_area_opts
 ;

ospf_area_opts:
   /* empty */
 | ospf_area_opts ospf_area_item ';'
 ;

ospf_area_item:
   STUB COST expr { this_area->stub = $3 ; if($3<=0) cf_error("Stub cost must be greater than zero"); }
 | STUB bool {if($2) { if(!this_area->stub) this_area->stub=DEFAULT_STUB_COST;}else{ this_area->stub=0;}}
 | NETWORKS '{' pref_list '}'
 | STUBNET ospf_stubnet
 | INTERFACE ospf_iface
 | ospf_vlink
 ;

ospf_stubnet:
   ospf_stubnet_start '{' ospf_stubnet_opts '}'
 | ospf_stubnet_start
 ;

ospf_stubnet_start:
   prefix {
     this_stubnet = cfg_allocz(sizeof(struct ospf_stubnet_config));
     add_tail(&this_area->stubnet_list, NODE this_stubnet);
     this_stubnet->px = $1;
     this_stubnet->cost = COST_D;
   } 
 ;

ospf_stubnet_opts:
   /* empty */
 | ospf_stubnet_opts ospf_stubnet_item ';'
 ;

ospf_stubnet_item:
   HIDDEN bool { this_stubnet->hidden = $2; }
 | SUMMARY bool { this_stubnet->summary = $2; }
 | COST expr { this_stubnet->cost = $2; }
 ;

ospf_vlink:
   ospf_vlink_start '{' ospf_vlink_opts '}' { finish_iface_config(OSPF_PATT); }
 | ospf_vlink_start
 ;

ospf_vlink_opts:
   /* empty */
 | ospf_vlink_opts ospf_vlink_item ';'
 ;

ospf_vlink_item:
 | HELLO expr { OSPF_PATT->helloint = $2 ; if (($2<=0) || ($2>65535)) cf_error("Hello interval must be in range 1-65535"); }
 | RETRANSMIT expr { OSPF_PATT->rxmtint = $2 ; if ($2<=0) cf_error("Retransmit int must be greater than zero"); }
 | TRANSMIT DELAY expr { OSPF_PATT->inftransdelay = $3 ; if (($3<=0) || ($3>65535)) cf_error("Transmit delay must be in range 1-65535"); }
 | WAIT expr { OSPF_PATT->waitint = $2 ; }
 | DEAD expr { OSPF_PATT->dead = $2 ; if ($2<=1) cf_error("Dead interval must be greater than one"); }
 | DEAD COUNT expr { OSPF_PATT->deadc = $3 ; if ($3<=1) cf_error("Dead count must be greater than one"); }
 | AUTHENTICATION NONE { OSPF_PATT->autype = OSPF_AUTH_NONE ; }
 | AUTHENTICATION SIMPLE { OSPF_PATT->autype = OSPF_AUTH_SIMPLE ; }
 | AUTHENTICATION CRYPTOGRAPHIC { OSPF_PATT->autype = OSPF_AUTH_CRYPT ; }
 | password_list 
 ;

ospf_vlink_start: VIRTUAL LINK idval
 {
  if (this_area->areaid == 0) cf_error("Virtual link cannot be in backbone");
  this_ipatt = cfg_allocz(sizeof(struct ospf_iface_patt));
  add_tail(&this_area->vlink_list, NODE this_ipatt);
  init_list(&this_ipatt->ipn_list);
  OSPF_PATT->vid = $3;
  OSPF_PATT->cost = COST_D;
  OSPF_PATT->helloint = HELLOINT_D;
  OSPF_PATT->rxmtint = RXMTINT_D;
  OSPF_PATT->inftransdelay = INFTRANSDELAY_D;
  OSPF_PATT->waitint = WAIT_DMH*HELLOINT_D;
  OSPF_PATT->deadc = DEADC_D;
  OSPF_PATT->dead = 0;
  OSPF_PATT->type = OSPF_IT_VLINK;
  init_list(&OSPF_PATT->nbma_list);
  OSPF_PATT->autype = OSPF_AUTH_NONE;
  reset_passwords();
 }
;

ospf_iface_item:
   COST expr { OSPF_PATT->cost = $2 ; if (($2<=0) || ($2>65535)) cf_error("Cost must be in range 1-65535"); }
 | HELLO expr { OSPF_PATT->helloint = $2 ; if (($2<=0) || ($2>65535)) cf_error("Hello interval must be in range 1-65535"); }
 | POLL expr { OSPF_PATT->pollint = $2 ; if ($2<=0) cf_error("Poll int must be greater than zero"); }
 | RETRANSMIT expr { OSPF_PATT->rxmtint = $2 ; if ($2<=0) cf_error("Retransmit int must be greater than zero"); }
 | TRANSMIT DELAY expr { OSPF_PATT->inftransdelay = $3 ; if (($3<=0) || ($3>65535)) cf_error("Transmit delay must be in range 1-65535"); }
 | PRIORITY expr { OSPF_PATT->priority = $2 ; if (($2<0) || ($2>255)) cf_error("Priority must be in range 0-255"); }
 | WAIT expr { OSPF_PATT->waitint = $2 ; }
 | DEAD expr { OSPF_PATT->dead = $2 ; if ($2<=1) cf_error("Dead interval must be greater than one"); }
 | DEAD COUNT expr { OSPF_PATT->deadc = $3 ; if ($3<=1) cf_error("Dead count must be greater than one"); }
 | TYPE BROADCAST { OSPF_PATT->type = OSPF_IT_BCAST ; }
 | TYPE NONBROADCAST { OSPF_PATT->type = OSPF_IT_NBMA ; }
 | TYPE POINTOPOINT { OSPF_PATT->type = OSPF_IT_PTP ; }
 | STRICT NONBROADCAST bool { OSPF_PATT->strictnbma = $3 ; }
 | STUB bool { OSPF_PATT->stub = $2 ; }
 | NEIGHBORS '{' ipa_list '}'
 | AUTHENTICATION NONE { OSPF_PATT->autype = OSPF_AUTH_NONE ; }
 | AUTHENTICATION SIMPLE { OSPF_PATT->autype = OSPF_AUTH_SIMPLE ; }
 | AUTHENTICATION CRYPTOGRAPHIC { OSPF_PATT->autype = OSPF_AUTH_CRYPT ; }
 | RX BUFFER LARGE { OSPF_PATT->rxbuf = OSPF_RXBUF_LARGE ; } 
 | RX BUFFER NORMAL { OSPF_PATT->rxbuf = OSPF_RXBUF_NORMAL ; } 
 | RX BUFFER expr { OSPF_PATT->rxbuf = $3 ; if ($3 < OSPF_RXBUF_MINSIZE) cf_error("Buffer size is too small") ; } 
 | password_list
 ;

pref_list:
 /* empty */
 | pref_list pref_item
 ;

pref_item:
   pref_el
 | pref_hid;

pref_el: prefix ';'
 {
   this_pref = cfg_allocz(sizeof(struct area_net_config));
   add_tail(&this_area->net_list, NODE this_pref);
   this_pref->px.addr = $1.addr;
   this_pref->px.len = $1.len;
 }
;

pref_hid: prefix HIDDEN ';'
 {
   this_pref = cfg_allocz(sizeof(struct area_net_config));
   add_tail(&this_area->net_list, NODE this_pref);
   this_pref->px.addr = $1.addr;
   this_pref->px.len = $1.len;
   this_pref->hidden = 1;
 }
;

ipa_list:
 /* empty */
 | ipa_list ipa_item
 ;

ipa_item:
    ipa_el
  | ipa_ne;
 
ipa_el: IPA ';'
 {
   this_nbma = cfg_allocz(sizeof(struct nbma_node));
   add_tail(&OSPF_PATT->nbma_list, NODE this_nbma);
   this_nbma->ip=$1;
   this_nbma->eligible=0;
 }
;

ipa_ne: IPA ELIGIBLE ';'
 {
   this_nbma = cfg_allocz(sizeof(struct nbma_node));
   add_tail(&OSPF_PATT->nbma_list, NODE this_nbma);
   this_nbma->ip=$1;
   this_nbma->eligible=1;
 }
;

 
ospf_iface_start:
 {
  this_ipatt = cfg_allocz(sizeof(struct ospf_iface_patt));
  add_tail(&this_area->patt_list, NODE this_ipatt);
  init_list(&this_ipatt->ipn_list);
  OSPF_PATT->cost = COST_D;
  OSPF_PATT->helloint = HELLOINT_D;
  OSPF_PATT->pollint = POLLINT_D;
  OSPF_PATT->rxmtint = RXMTINT_D;
  OSPF_PATT->inftransdelay = INFTRANSDELAY_D;
  OSPF_PATT->priority = PRIORITY_D;
  OSPF_PATT->waitint = WAIT_DMH*HELLOINT_D;
  OSPF_PATT->deadc = DEADC_D;
  OSPF_PATT->dead = 0;
  OSPF_PATT->type = OSPF_IT_UNDEF;
  OSPF_PATT->strictnbma = 0;
  OSPF_PATT->stub = 0;
  init_list(&OSPF_PATT->nbma_list);
  OSPF_PATT->autype = OSPF_AUTH_NONE;
  reset_passwords();
 }
;

ospf_iface_opts:
   /* empty */
 | ospf_iface_opts ospf_iface_item ';'
 ;

ospf_iface_opt_list:
   /* empty */
 | '{' ospf_iface_opts '}'
 ;

ospf_iface:
  ospf_iface_start iface_patt_list ospf_iface_opt_list { finish_iface_config(OSPF_PATT); }
 ;

opttext:
    TEXT
 | /* empty */ { $$ = NULL; }
 ;

CF_ADDTO(dynamic_attr, OSPF_METRIC1 { $$ = f_new_dynamic_attr(EAF_TYPE_INT | EAF_TEMP, T_INT, EA_OSPF_METRIC1); })
CF_ADDTO(dynamic_attr, OSPF_METRIC2 { $$ = f_new_dynamic_attr(EAF_TYPE_INT | EAF_TEMP, T_INT, EA_OSPF_METRIC2); })
CF_ADDTO(dynamic_attr, OSPF_TAG { $$ = f_new_dynamic_attr(EAF_TYPE_INT | EAF_TEMP, T_INT, EA_OSPF_TAG); })

CF_CLI(SHOW OSPF, optsym, [<name>], [[Show information about OSPF protocol]])
{ ospf_sh(proto_get_named($3, &proto_ospf)); };

CF_CLI(SHOW OSPF NEIGHBORS, optsym opttext, [<name>] [\"<interface>\"], [[Show information about OSPF neighbors]])
{ ospf_sh_neigh(proto_get_named($4, &proto_ospf), $5); };

CF_CLI(SHOW OSPF INTERFACE, optsym opttext, [<name>] [\"<interface>\"], [[Show information about interface]])
{ ospf_sh_iface(proto_get_named($4, &proto_ospf), $5); };

CF_CLI(SHOW OSPF TOPOLOGY, optsym opttext, [<name>], [[Show information about OSPF network topology]])
{ ospf_sh_state(proto_get_named($4, &proto_ospf), 0); };

CF_CLI(SHOW OSPF STATE, optsym opttext, [<name>], [[Show information about OSPF network state]])
{ ospf_sh_state(proto_get_named($4, &proto_ospf), 1); };

CF_CLI(SHOW OSPF LSADB, optsym opttext, [<name>], [[Show content of OSPF LSA database]])
{ ospf_sh_lsadb(proto_get_named($4, &proto_ospf)); };

CF_CODE

CF_END<|MERGE_RESOLUTION|>--- conflicted
+++ resolved
@@ -50,12 +50,8 @@
 CF_KEYWORDS(HELLO, TRANSMIT, PRIORITY, DEAD, NONBROADCAST, POINTOPOINT, TYPE)
 CF_KEYWORDS(NONE, SIMPLE, AUTHENTICATION, STRICT, CRYPTOGRAPHIC)
 CF_KEYWORDS(ELIGIBLE, POLL, NETWORKS, HIDDEN, VIRTUAL, LINK)
-<<<<<<< HEAD
-CF_KEYWORDS(RX, BUFFER, LARGE, NORMAL, STUBNET, HIDDEN, SUMMARY, LSADB)
-=======
 CF_KEYWORDS(RX, BUFFER, LARGE, NORMAL, STUBNET, HIDDEN, SUMMARY)
-CF_KEYWORDS(WAIT, DELAY)
->>>>>>> b7c0e93e
+CF_KEYWORDS(WAIT, DELAY, LSADB)
 
 %type <t> opttext
 
